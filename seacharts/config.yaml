--- conflicted
+++ resolved
@@ -1,18 +1,5 @@
 enc:
 # test config for S-57
-<<<<<<< HEAD
-  size: [ 6.0, 4.5 ]
-  origin: [ -85.0, 20.0 ]
-  depths: [ 0, 1, 2, 5, 10, 20, 50, 100, 200, 350, 500 ]
-  crs: "WGS84"
-  S57_layers: ["DEPARE", "LNDARE"]
-  resources: [ "data/", "data/db/" ]
-  weather:
-    PyThor_adress: "http://127.0.0.1:5000"
-    time_start: 1723137483
-    time_end: 1723137483
-    variables: [ "wave_height" ]
-=======
 
    size: [ 6.0, 4.5 ]
    origin: [ -85.0, 20.0 ]
@@ -28,7 +15,6 @@
     variables: [ "wind_speed", "wind_direction" ]
 
 
->>>>>>> 5a9e9c77
 
 # test config for FGDB
 
