--- conflicted
+++ resolved
@@ -4,12 +4,7 @@
   depths: [ 0, 1, 2, 5, 10, 20, 50, 100, 200, 350, 500 ]
   crs: "WGS84"
   S57_layers:
-<<<<<<< HEAD
-    "TSSLPT": "#8B0000"
-    #"CTNARE": "#964B00"
-=======
     "TSSLPT": "#8B0000" # extra layer (traffic separation scheme with color we want to display it in)
->>>>>>> 117349f1
   resources: [ "data/db/US1GC09M" ]
 
   # old config, working with More og Romsdal map and SeaCharts 4.0 
