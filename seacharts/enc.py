from pathlib import Path
from typing import Any, List, Tuple, Union

import matplotlib
import seacharts.display as dis
import seacharts.environment as env
import seacharts.utils as utils
from cartopy.crs import UTM

matplotlib.rcParams["pdf.fonttype"] = 42
matplotlib.rcParams["ps.fonttype"] = 42


class ENC:
    """Electronic Navigational Charts

    Reads and extracts features from a user-specified region of spatial data
    given in Cartesian coordinates. Based on Matplotlib, Shapely and Cartopy.
    An independent visualization window may be spawned and displayed using the
    multiprocessing option. Geometric shapes may be accessed through the
    attributes 'land', 'shore', and 'seabed'.

    :param config_file: string containing path to configuration file
    :param multiprocessing: bool for independent visualization display
    :param kwargs: Includes the following optional parameters:
        :param size: tuple(width, height) of bounding box size
        :param origin: tuple(easting, northing) box origin of coordinates
        :param center: tuple(easting, northing) box center of coordinates
        :param buffer: int of dilation or erosion distance for geometries
        :param tolerance: int of maximum tolerance distance for geometries
        :param layers: list(str...) of feature layers to load or show
        :param depths: list(int...) of depth bins for feature layers
        :param files: list(str...) of file names for zipped FGDB files
        :param new_data: bool indicating if new files should be parsed
        :param border: bool for showing a border around the environment plot
        :param verbose: bool for status printing during geometry processing
    """

    def __init__(self, config_file: Path = utils.paths.config, multiprocessing=False, **kwargs):
        matplotlib.use("TkAgg")
        if multiprocessing:
            dis.Display.init_multiprocessing()
            return

        self._cfg = utils.config.ENCConfig(config_file, **kwargs)

        self._environment = env.Environment(self._cfg.settings)
        self.land = self._environment.topography.land
        self.shore = self._environment.topography.shore
        self.seabed = self._environment.hydrography.bathymetry
        self._display = dis.Display(self._cfg.settings, self._environment)

    @property
    def size(self) -> Tuple[int, int]:
        """
        :return: tuple of bounding box size
        """
        return self._environment.scope.extent.size

    @property
    def center(self) -> Tuple[int, int]:
        """
        :return: tuple of ENC center coordinates
        """
        return self._environment.scope.extent.center

    @property
    def origin(self) -> Tuple[int, int]:
        """
        :return: tuple of ENC origin (lower left) coordinates.
        """
        return self._environment.scope.extent.origin

    @property
    def bbox(self) -> Tuple[int, int, int, int]:
        """
        :return: tuple of bounding box coordinates (xmin, ymin, xmax, ymax)
        """
        return self._environment.scope.extent.bbox

    @property
    def considered_depths(self) -> List[int]:
        """
        :return: list of considered depth bins
        """
        return self._environment.scope.depths

    @property
    def utm_zone(self) -> int:
        """
        :return: integer of UTM zone number
        """
        return self._environment.scope.extent.utm_zone

    @property
    def figure_active(self) -> bool:
        """
        :return: boolean indicating if a figure is active
        """
        return self._display.is_active

    @property
    def crs(self) -> UTM:
        """Return the coordinate reference system projection used, as UTM object."""
        if self._display.crs is None:
            return UTM(self.utm_zone)
        return self._display.crs

    @property
    def utm_zone(self) -> int:
        """Return the UTM zone number of the coordinate reference system."""
        return self._display.utm_zone

    @property
    def supported_crs(self) -> str:
        """Return the supported coordinate reference system, as string."""
        return self._environment.supported_crs

    @property
    def supported_layers(self) -> str:
        """Return the supported feature layers."""
        return self._environment.supported_layers

    def fullscreen_mode(self, arg: bool = True) -> None:
        """
        Enable or disable fullscreen mode view of environment figure.
        :param arg: boolean switching fullscreen mode on or off
        :return: None
        """
        self._display.toggle_fullscreen(arg)

    def colorbar(self, arg: bool = True) -> None:
        """
        Enable or disable the colorbar legend of environment figure.
        :param arg: boolean switching the colorbar on or off.
        """
        self._display.toggle_colorbar(arg)

    def dark_mode(self, arg: bool = True) -> None:
        """
        Enable or disable dark mode view of environment figure.
        :param arg: boolean switching dark mode on or off
        :return: None
        """
        self._display.toggle_dark_mode(arg)

    def add_vessels(self, *args: Tuple[int, int, int, int, str]) -> None:
        """
        Add colored vessel features to the displayed environment plot.
        :param args: tuples with id, easting, northing, heading, color
        :return: None
        """
        self._display.refresh_vessels(list(args))

    def clear_vessels(self) -> None:
        """
        Remove all vessel features from the environment plot.
        :return: None
        """
        self._display.refresh_vessels([])

    def add_ownship(
        self,
        easting: int,
        northing: int,
        heading: float,
        hull_scale: float = 1.0,
        lon_scale: float = 10.0,
        lat_scale: float = 10.0,
    ) -> None:
        """
        Add the body of a controllable vessel to the environment.
        :param easting: int denoting the ownship X coordinate
        :param northing: int denoting the ownship Y coordinate
        :param heading: float denoting the ownship heading in degrees
        :param hull_scale: optional float scaling the ownship body size
        :param lon_scale: optional float scaling the longitudinal horizon
        :param lat_scale: optional float scaling the lateral horizon
        :return: None
        """
        self._environment.create_ownship(easting, northing, heading, hull_scale, lon_scale, lat_scale)
        self._display.update_plot()

    def remove_ownship(self) -> None:
        """
        Remove the controllable vessel from the environment.
        :return: None
        """
        self._environment.ownship = None

    def add_hazards(self, depth: int, buffer: int = 0) -> None:
        """
        Add hazardous areas to the environment, filtered by given depth.
        :param depth: int denoting the filter depth
        :param buffer: optional int denoting the buffer distance
        :return: None
        """
        self._environment.filter_hazardous_areas(depth, buffer)

    def draw_arrow(
        self,
        start: Tuple[float, float],
        end: Tuple[float, float],
        color: str,
        width: float = None,
        head_size: float = None,
        thickness: float = None,
        edge_style: Union[str, tuple] = None,
    ) -> None:
        """
        Add a straight arrow overlay to the environment plot.
        :param start: tuple of start point coordinate pair
        :param end: tuple of end point coordinate pair
        :param color: str of line color
        :param width: float denoting the line buffer width
        :param thickness: float denoting the Matplotlib linewidth
        :param edge_style: str or tuple denoting the Matplotlib linestyle
        :param head_size: float of head size (length) in meters
        :return: None
        """
        self._display.features.add_arrow(start, end, color, width, head_size, thickness, edge_style)

    def draw_circle(
<<<<<<< HEAD
        self,
        center: Tuple[float, float],
        radius: float,
        color: str,
        fill: bool = True,
        thickness: float = None,
        edge_style: Union[str, tuple] = None,
        alpha: float = 1.0,
=======
        self, center: Tuple[float, float], radius: float, color: str, fill: bool = True, thickness: float = None, edge_style: Union[str, tuple] = None, alpha: float = 1.0
>>>>>>> 3d9411a0
    ) -> None:
        """
        Add a circle or disk overlay to the environment plot.
        :param center: tuple of circle center coordinates
        :param radius: float of circle radius
        :param color: str of circle color
        :param fill: bool which toggles the interior disk color
        :param thickness: float denoting the Matplotlib linewidth
        :param edge_style: str or tuple denoting the Matplotlib linestyle
        :param alpha: float denoting the Matplotlib alpha value
        :return: None
        """
        self._display.features.add_circle(center, radius, color, fill, thickness, edge_style, alpha)

    def draw_line(
        self,
        points: List[Tuple[float, float]],
        color: str,
        width: float = None,
        thickness: float = None,
        edge_style: Union[str, tuple] = None,
        marker_type: str = None,
    ) -> None:
        """
        Add a straight line overlay to the environment plot.
        :param points: list of tuples of coordinate pairs
        :param color: str of line color
        :param width: float denoting the line buffer width
        :param thickness: float denoting the Matplotlib linewidth
        :param edge_style: str or tuple denoting the Matplotlib linestyle
        :param marker_type: str denoting the Matplotlib marker type
        :return: None
        """
        self._display.features.add_line(points, color, width, thickness, edge_style, marker_type)

    def draw_polygon(
        self,
        geometry: Union[Any, List[Tuple[float, float]]],
        color: str,
        interiors: List[List[Tuple[float, float]]] = None,
        fill: bool = True,
        thickness: float = None,
        edge_style: Union[str, tuple] = None,
        alpha: float = 1.0,
    ) -> None:
        """
        Add an arbitrary polygon shape overlay to the environment plot.
        :param geometry: Shapely geometry or list of exterior coordinates
        :param interiors: list of lists of interior polygon coordinates
        :param color: str of rectangle color
        :param fill: bool which toggles the interior shape color
        :param thickness: float denoting the Matplotlib linewidth
        :param edge_style: str or tuple denoting the Matplotlib linestyle
        :param alpha: float denoting the Matplotlib alpha value
        :return: None
        """
        self._display.features.add_polygon(geometry, color, interiors, fill, thickness, edge_style, alpha)

    def draw_rectangle(
        self,
        center: Tuple[float, float],
        size: Tuple[float, float],
        color: str,
        rotation: float = 0.0,
        fill: bool = True,
        thickness: float = None,
        edge_style: Union[str, tuple] = None,
        alpha: float = 1.0,
    ) -> None:
        """
        Add a rectangle or box overlay to the environment plot.
        :param center: tuple of rectangle center coordinates
        :param size: tuple of rectangle (width, height)
        :param color: str of rectangle color
        :param rotation: float denoting the rectangle rotation in degrees
        :param fill: bool which toggles the interior rectangle color
        :param thickness: float denoting the Matplotlib linewidth
        :param edge_style: str or tuple denoting the Matplotlib linestyle
        :param alpha: float denoting the Matplotlib alpha value
        :return: None
        """
        self._display.features.add_rectangle(center, size, color, rotation, fill, thickness, edge_style, alpha)

    def start_display(self) -> None:
        """
        Start the ENC figure display.
        :return: None
        """
        self._display.start(self._cfg.settings)

    def show_display(self, duration: float = 0.0) -> None:
        """
        Show a Matplotlib display window of a maritime environment.
        :param duration: optional int for window pause duration
        :return: None
        """
        self._display.show(duration)

    def get_display_handle(self):
        """Returns figure and axes handles to the seacharts display."""
        return self._display.figure, self._display.axes

    def refresh_display(self) -> None:
        """
        Manually redraw the environment display window.
        :return: None
        """
        self._display.draw_plot()

    def close_display(self) -> None:
        """
        Close the environment display window and clear all vessels.
        :return: None
        """
        self._display.terminate()
        self.clear_vessels()

    def save_image(
        self,
        name: str = None,
        path: Path | None = None,
        scale: float = 1.0,
        extension: str = "png",
    ) -> None:
        """
        Save the environment plot as a .png image.
        :param name: optional str of file name
        :param path: optional Path of file path
        :param scale: optional float scaling the image resolution
        :param extension: optional str of file extension name
        :return: None
        """
        self._display.save_figure(name, path, scale, extension)<|MERGE_RESOLUTION|>--- conflicted
+++ resolved
@@ -221,7 +221,6 @@
         self._display.features.add_arrow(start, end, color, width, head_size, thickness, edge_style)
 
     def draw_circle(
-<<<<<<< HEAD
         self,
         center: Tuple[float, float],
         radius: float,
@@ -230,9 +229,6 @@
         thickness: float = None,
         edge_style: Union[str, tuple] = None,
         alpha: float = 1.0,
-=======
-        self, center: Tuple[float, float], radius: float, color: str, fill: bool = True, thickness: float = None, edge_style: Union[str, tuple] = None, alpha: float = 1.0
->>>>>>> 3d9411a0
     ) -> None:
         """
         Add a circle or disk overlay to the environment plot.
