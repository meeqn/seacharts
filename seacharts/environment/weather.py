"""
Contains the WeatherData class for containing parsed weather data.
"""
<<<<<<< HEAD
from dataclasses import dataclass

=======
from seacharts.layers import VirtualWeatherLayer, WeatherLayer
from .collection import DataCollection
>>>>>>> 94898045
import requests
from dataclasses import dataclass

<<<<<<< HEAD
from seacharts.layers import VirtualWeatherLayer, WeatherLayer
from .collection import DataCollection

=======
>>>>>>> 94898045

@dataclass
class WeatherData(DataCollection):
    longitude: float = None
    latitude: float = None
    time: int = None

    def __post_init__(self):
        print("k")
        self.weather_layers = list()
        if self.scope.weather != []:
            self.verify_scope()
            unformatted_data = self.fetch_data(self.scope.weather.copy())
            self.parse_data(unformatted_data)

    def verify_scope(self):
        ...

    @staticmethod
<<<<<<< HEAD
    def fetch_data(query_dict) -> dict:
=======
    def fetch_data(query_dict):
>>>>>>> 94898045
        api_query = query_dict["PyThor_adress"] + "/api/weather?"
        query_dict.pop("PyThor_adress")
        for k, v in query_dict.items():
            api_query += k + "="
            if not isinstance(v, list):
                api_query += str(v) + "&"
            else:
                for weater_var in v:
                    api_query += str(weater_var) + ","
                api_query = api_query[:-1] + "&"
        api_query = api_query[:-1]
        print(api_query)
        return requests.get(api_query).json()

<<<<<<< HEAD
    def parse_data(self, data: dict) -> None:
=======
    def parse_data(self, data: dict):
>>>>>>> 94898045
        self.time = data.pop("time_inter")
        self.latitude = data.pop("lat_inter")
        self.longitude = data.pop("lon_inter")
        for k, v in data.items():
            new_layer = VirtualWeatherLayer(name=k, weather=list())
            for time_index, weather_data in enumerate(v):
                new_layer.weather.append(WeatherLayer(time=self.time[time_index], data=weather_data))
            self.weather_layers.append(new_layer)

    @property
    def layers(self) -> list[VirtualWeatherLayer]:
        return self.weather_layers

    @property
    def loaded(self) -> bool:
        return any(self.layers)<|MERGE_RESOLUTION|>--- conflicted
+++ resolved
@@ -1,22 +1,14 @@
 """
 Contains the WeatherData class for containing parsed weather data.
 """
-<<<<<<< HEAD
 from dataclasses import dataclass
 
-=======
-from seacharts.layers import VirtualWeatherLayer, WeatherLayer
-from .collection import DataCollection
->>>>>>> 94898045
 import requests
 from dataclasses import dataclass
 
-<<<<<<< HEAD
 from seacharts.layers import VirtualWeatherLayer, WeatherLayer
 from .collection import DataCollection
 
-=======
->>>>>>> 94898045
 
 @dataclass
 class WeatherData(DataCollection):
@@ -36,11 +28,7 @@
         ...
 
     @staticmethod
-<<<<<<< HEAD
     def fetch_data(query_dict) -> dict:
-=======
-    def fetch_data(query_dict):
->>>>>>> 94898045
         api_query = query_dict["PyThor_adress"] + "/api/weather?"
         query_dict.pop("PyThor_adress")
         for k, v in query_dict.items():
@@ -55,11 +43,7 @@
         print(api_query)
         return requests.get(api_query).json()
 
-<<<<<<< HEAD
     def parse_data(self, data: dict) -> None:
-=======
-    def parse_data(self, data: dict):
->>>>>>> 94898045
         self.time = data.pop("time_inter")
         self.latitude = data.pop("lat_inter")
         self.longitude = data.pop("lon_inter")
